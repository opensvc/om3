package monitor

//go:generate mockgen -source=main.go -destination=../mocks/monitor.go

import (
	"encoding/json"
	"errors"
	"fmt"
	"github.com/inancgumus/screen"
	"github.com/rs/zerolog/log"
	"io"
	"opensvc.com/opensvc/core/cluster"
	"opensvc.com/opensvc/core/event"
	"opensvc.com/opensvc/core/output"
	"opensvc.com/opensvc/util/jsondelta"
	"os"
	"time"
)

type (
	// T is a monitor renderer instance. It stores the rendering options.
	T struct {
		color    string
		format   string
		selector string
		sections []string
		nodes    []string
	}
)

// CmdLong factorizes the long desc text defined by commands invoking a Monitor.
const CmdLong = `Color convention:
  red     issue
  orange  warning

Object Flags:
  !       Warning
  ^       Placement non-optimal

Instance Flags:
  O       Up
  S       Standby up
  X       Down
  s       Standby down
  !       Warning
  P       Unprovisioned
  *       Frozen
  ^       Placement leader
  #       DRP instance
`

// New allocates a monitor.
func New() T {
	return T{
		selector: "*",
		color:    "auto",
		format:   "auto",
	}
}

// SetColor sets the color option. Default is "auto", interpreted as colored if
// the terminal as a tty.
func (m *T) SetColor(v string) {
	m.color = v
}

// SetFormat sets the rendering format option. Default is "auto", interpreted as
// human readable.
func (m *T) SetFormat(v string) {
	m.format = v
}

// SetSections sets the sections option, controlling which sections to render
// (threads, nodes, arbitrators, objects). Defaults to an empty list, interpreted
// as all sections.
func (m *T) SetSections(v []string) {
	m.sections = v
}

// SetNodes sets the nodes option, controlling which node columns to render.
// Defaults to an empty list, interpreted as all nodes.
func (m *T) SetNodes(v []string) {
	m.nodes = v
}

<<<<<<< HEAD
type Getter interface {
	Get() ([]byte, error)
}
=======
// Do renders the cluster status
func (m T) Do() {
	var (
		c   *client.T
		err error
	)
	c, err = client.New(client.URL(m.server))
	if err != nil {
		fmt.Fprintln(os.Stderr, err)
		return
	}
>>>>>>> 0451b8cd

type EventGetter interface {
	GetRaw() (chan []byte, error)
}

// Do renders the cluster status
func (m T) Do(getter Getter, out io.Writer) {
	var err error
	b, err := getter.Get()
	if err != nil {
		log.Error().Err(err).Msg("")
		os.Exit(1)
	}
	var data cluster.Status
	if err := json.Unmarshal(b, &data); err != nil {
		log.Error().Err(err).Msg("")
		os.Exit(1)
	}
	m.doOneShot(data, false, out)
}

func (m T) DoWatch(eventGetter EventGetter, out io.Writer) error {
	var (
		data   cluster.Status
		ok     bool
		err    error
		evt    event.Event
		events chan []byte
	)
	events, err = eventGetter.GetRaw()
	if err != nil {
		return err
	}
	b, ok := <-events
	if !ok {
		return errors.New("event channel unexpectedly closed")
	}
	evt, err = event.DecodeFromJSON(b)
	if err != nil {
		return err
	}
	b = *evt.Data
	if err := json.Unmarshal(*evt.Data, &data); err != nil {
		log.Error().Err(err).Msg("")
		os.Exit(1)
	}
	m.doOneShot(data, true, out)
	for e := range events {
		evt, err := event.DecodeFromJSON(e)
		if err != nil {
			log.Debug().Err(err).Msgf("decode event %v", e)
			continue
		}
		if err := handleEvent(&b, evt); err != nil {
			log.Error().Err(err).Msgf("handle event %v", e)
			return err
		}
		if err := json.Unmarshal(b, &data); err != nil {
			log.Error().Err(err).Msgf("unmarshal event data %v", e)
			return err
		}
		m.doOneShot(data, true, out)
	}
	return nil
}

func handleEvent(b *[]byte, e event.Event) error {
	var err error
	switch e.Kind {
	case "event":
		return nil
	case "patch", "full":
		patch := jsondelta.NewPatch(*e.Data)
		*b, err = patch.Apply(*b)
		if err != nil {
			return err
		}
	default:
		// unexpected: avoid fast looping
		time.Sleep(100 * time.Millisecond)
	}
	return nil
}

func (m T) doOneShot(data cluster.Status, clear bool, out io.Writer) {
	human := func() string {
		f := cluster.Frame{
			Current:  data,
			Sections: m.sections,
		}
		return f.Render()
	}

	s := output.Renderer{
		Format:        m.format,
		Color:         m.color,
		Data:          data,
		HumanRenderer: human,
	}.Sprint()

	if clear {
		screen.Clear()
		screen.MoveTopLeft()
	}
	_, _ = fmt.Fprint(out, s)
}<|MERGE_RESOLUTION|>--- conflicted
+++ resolved
@@ -6,15 +6,16 @@
 	"encoding/json"
 	"errors"
 	"fmt"
+	"io"
+	"os"
+	"time"
+
 	"github.com/inancgumus/screen"
 	"github.com/rs/zerolog/log"
-	"io"
 	"opensvc.com/opensvc/core/cluster"
 	"opensvc.com/opensvc/core/event"
 	"opensvc.com/opensvc/core/output"
 	"opensvc.com/opensvc/util/jsondelta"
-	"os"
-	"time"
 )
 
 type (
@@ -83,23 +84,9 @@
 	m.nodes = v
 }
 
-<<<<<<< HEAD
 type Getter interface {
 	Get() ([]byte, error)
 }
-=======
-// Do renders the cluster status
-func (m T) Do() {
-	var (
-		c   *client.T
-		err error
-	)
-	c, err = client.New(client.URL(m.server))
-	if err != nil {
-		fmt.Fprintln(os.Stderr, err)
-		return
-	}
->>>>>>> 0451b8cd
 
 type EventGetter interface {
 	GetRaw() (chan []byte, error)
